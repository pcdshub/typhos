--- conflicted
+++ resolved
@@ -10,14 +10,9 @@
 from pydm.widgets.channel import PyDMChannel
 from qtpy import QtCore, QtWidgets, uic
 
-<<<<<<< HEAD
-from . import utils, widgets
+from . import dynamic_font, utils, widgets
 from .alarm import AlarmLevel, KindLevel, _KindLevel
 from .panel import SignalOrder, TyphosSignalPanel
-=======
-from . import dynamic_font, utils, widgets
-from .alarm import KindLevel, _KindLevel
->>>>>>> 2f73bd3c
 from .status import TyphosStatusThread
 
 logger = logging.getLogger(__name__)
