--- conflicted
+++ resolved
@@ -63,15 +63,10 @@
         device_signals = signals_from_device(device, ophyd.Kind.config)
         assert device_signals == signals_from_panel('config_panel')
 
-<<<<<<< HEAD
     print("Creating signal panel")
-    panel = typhos.display.TyphosDeviceDisplay.from_device(
-        motor, composite_heuristics=False)
+    panel = typhos.display.TyphosDeviceDisplay.from_device(motor)
     panel.setObjectName(panel.objectName() + request.node.nodeid)
-=======
-    panel = typhos.display.TyphosDeviceDisplay.from_device(motor)
     panel.force_template = utils.ui_dir / "core" / "detailed_screen.ui"
->>>>>>> 249468ca
     qtbot.addWidget(panel)
     check_hint_panel(motor)
     check_read_panel(motor)
